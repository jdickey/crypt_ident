--- conflicted
+++ resolved
@@ -1,62 +1,62 @@
-<!DOCTYPE html>
-<html>
-  <head>
-    <meta charset="UTF-8">
-<meta name="viewport" content="width=device-width, initial-scale=1.0">
-<title>
-  File: CODE_OF_CONDUCT
-  
-    &mdash; crypt_ident Module Documentation
-  
-</title>
-
-  <link rel="stylesheet" href="css/style.css" type="text/css" charset="utf-8" />
-
-  <link rel="stylesheet" href="css/common.css" type="text/css" charset="utf-8" />
-
-<script type="text/javascript" charset="utf-8">
-  pathId = "CODE_OF_CONDUCT";
-  relpath = '';
-</script>
-
-
-  <script type="text/javascript" charset="utf-8" src="js/jquery.js"></script>
-
-  <script type="text/javascript" charset="utf-8" src="js/app.js"></script>
-
-
-  </head>
-  <body>
-    <div class="nav_wrap">
-      <iframe id="nav" src="file_list.html?1"></iframe>
-      <div id="resizer"></div>
-    </div>
-
-    <div id="main" tabindex="-1">
-      <div id="header">
-        <div id="menu">
-  
-    <a href="_index.html">Index</a> &raquo; 
-    <span class="title">File: CODE_OF_CONDUCT</span>
-  
-</div>
-
-        <div id="search">
-  
-    <a class="full_list_link" id="class_list_link"
-        href="class_list.html">
-
-        <svg width="24" height="24">
-          <rect x="0" y="4" width="24" height="4" rx="1" ry="1"></rect>
-          <rect x="0" y="12" width="24" height="4" rx="1" ry="1"></rect>
-          <rect x="0" y="20" width="24" height="4" rx="1" ry="1"></rect>
-        </svg>
-    </a>
-  
-</div>
-        <div class="clear"></div>
-      </div>
-
+<!DOCTYPE html>
+<html>
+  <head>
+    <meta charset="UTF-8">
+<meta name="viewport" content="width=device-width, initial-scale=1.0">
+<title>
+  File: CODE_OF_CONDUCT
+  
+    &mdash; crypt_ident Module Documentation
+  
+</title>
+
+  <link rel="stylesheet" href="css/style.css" type="text/css" charset="utf-8" />
+
+  <link rel="stylesheet" href="css/common.css" type="text/css" charset="utf-8" />
+
+<script type="text/javascript" charset="utf-8">
+  pathId = "CODE_OF_CONDUCT";
+  relpath = '';
+</script>
+
+
+  <script type="text/javascript" charset="utf-8" src="js/jquery.js"></script>
+
+  <script type="text/javascript" charset="utf-8" src="js/app.js"></script>
+
+
+  </head>
+  <body>
+    <div class="nav_wrap">
+      <iframe id="nav" src="file_list.html?1"></iframe>
+      <div id="resizer"></div>
+    </div>
+
+    <div id="main" tabindex="-1">
+      <div id="header">
+        <div id="menu">
+  
+    <a href="_index.html">Index</a> &raquo; 
+    <span class="title">File: CODE_OF_CONDUCT</span>
+  
+</div>
+
+        <div id="search">
+  
+    <a class="full_list_link" id="class_list_link"
+        href="class_list.html">
+
+        <svg width="24" height="24">
+          <rect x="0" y="4" width="24" height="4" rx="1" ry="1"></rect>
+          <rect x="0" y="12" width="24" height="4" rx="1" ry="1"></rect>
+          <rect x="0" y="20" width="24" height="4" rx="1" ry="1"></rect>
+        </svg>
+    </a>
+  
+</div>
+        <div class="clear"></div>
+      </div>
+
       <div id="content"><div id='filecontents'><h1>Contributor Covenant Code of Conduct</h1>
 
 <h2>Our Pledge</h2>
@@ -132,18 +132,14 @@
 
 <p>This Code of Conduct is adapted from the <a href="http://contributor-covenant.org">Contributor Covenant</a>, version 1.4,
 available at <a href="http://contributor-covenant.org/version/1/4/">http://contributor-covenant.org/version/1/4</a></p>
-</div></div>
-
-      <div id="footer">
-<<<<<<< HEAD
-  Generated on Thu Feb 28 00:27:40 2019 by
-=======
-  Generated on Thu Feb 28 00:48:57 2019 by
->>>>>>> 5e6a09ed
-  <a href="http://yardoc.org" title="Yay! A Ruby Documentation Tool" target="_parent">yard</a>
-  0.9.18 (ruby-2.6.1).
-</div>
-
-    </div>
-  </body>
+</div></div>
+
+      <div id="footer">
+  Generated on Thu Feb 28 01:49:08 2019 by
+  <a href="http://yardoc.org" title="Yay! A Ruby Documentation Tool" target="_parent">yard</a>
+  0.9.18 (ruby-2.6.1).
+</div>
+
+    </div>
+  </body>
 </html>