--- conflicted
+++ resolved
@@ -1,62 +1,62 @@
-<!DOCTYPE html>
-<html>
-  <head>
-    <meta charset="UTF-8">
-<meta name="viewport" content="width=device-width, initial-scale=1.0">
-<title>
-  File: README
-  
-    &mdash; crypt_ident Module Documentation
-  
-</title>
-
-  <link rel="stylesheet" href="css/style.css" type="text/css" charset="utf-8" />
-
-  <link rel="stylesheet" href="css/common.css" type="text/css" charset="utf-8" />
-
-<script type="text/javascript" charset="utf-8">
-  pathId = "README";
-  relpath = '';
-</script>
-
-
-  <script type="text/javascript" charset="utf-8" src="js/jquery.js"></script>
-
-  <script type="text/javascript" charset="utf-8" src="js/app.js"></script>
-
-
-  </head>
-  <body>
-    <div class="nav_wrap">
-      <iframe id="nav" src="file_list.html?1"></iframe>
-      <div id="resizer"></div>
-    </div>
-
-    <div id="main" tabindex="-1">
-      <div id="header">
-        <div id="menu">
-  
-    <a href="_index.html">Index</a> &raquo; 
-    <span class="title">File: README</span>
-  
-</div>
-
-        <div id="search">
-  
-    <a class="full_list_link" id="class_list_link"
-        href="class_list.html">
-
-        <svg width="24" height="24">
-          <rect x="0" y="4" width="24" height="4" rx="1" ry="1"></rect>
-          <rect x="0" y="12" width="24" height="4" rx="1" ry="1"></rect>
-          <rect x="0" y="20" width="24" height="4" rx="1" ry="1"></rect>
-        </svg>
-    </a>
-  
-</div>
-        <div class="clear"></div>
-      </div>
-
+<!DOCTYPE html>
+<html>
+  <head>
+    <meta charset="UTF-8">
+<meta name="viewport" content="width=device-width, initial-scale=1.0">
+<title>
+  File: README
+  
+    &mdash; crypt_ident Module Documentation
+  
+</title>
+
+  <link rel="stylesheet" href="css/style.css" type="text/css" charset="utf-8" />
+
+  <link rel="stylesheet" href="css/common.css" type="text/css" charset="utf-8" />
+
+<script type="text/javascript" charset="utf-8">
+  pathId = "README";
+  relpath = '';
+</script>
+
+
+  <script type="text/javascript" charset="utf-8" src="js/jquery.js"></script>
+
+  <script type="text/javascript" charset="utf-8" src="js/app.js"></script>
+
+
+  </head>
+  <body>
+    <div class="nav_wrap">
+      <iframe id="nav" src="file_list.html?1"></iframe>
+      <div id="resizer"></div>
+    </div>
+
+    <div id="main" tabindex="-1">
+      <div id="header">
+        <div id="menu">
+  
+    <a href="_index.html">Index</a> &raquo; 
+    <span class="title">File: README</span>
+  
+</div>
+
+        <div id="search">
+  
+    <a class="full_list_link" id="class_list_link"
+        href="class_list.html">
+
+        <svg width="24" height="24">
+          <rect x="0" y="4" width="24" height="4" rx="1" ry="1"></rect>
+          <rect x="0" y="12" width="24" height="4" rx="1" ry="1"></rect>
+          <rect x="0" y="20" width="24" height="4" rx="1" ry="1"></rect>
+        </svg>
+    </a>
+  
+</div>
+        <div class="clear"></div>
+      </div>
+
       <div id="content"><div id='filecontents'><h1>CryptIdent</h1>
 
 <p>Yet another fairly basic authentication Gem. (Authorisation, and batteries, sold separately.)</p>
@@ -677,18 +677,14 @@
 <p>Everyone interacting in the CryptIdent project’s codebases, issue trackers, chat rooms and mailing lists is expected to follow the <a href="https://github.com/jdickey/crypt_ident/blob/master/CODE_OF_CONDUCT.md">code of conduct</a>.</p>
 
 <p><sub style="font-size: 0.75rem;"><a href="#CryptIdent">Back to Top</a></sub></p>
-</div></div>
-
-      <div id="footer">
-<<<<<<< HEAD
-  Generated on Thu Feb 28 00:27:40 2019 by
-=======
-  Generated on Thu Feb 28 00:48:57 2019 by
->>>>>>> 5e6a09ed
-  <a href="http://yardoc.org" title="Yay! A Ruby Documentation Tool" target="_parent">yard</a>
-  0.9.18 (ruby-2.6.1).
-</div>
-
-    </div>
-  </body>
+</div></div>
+
+      <div id="footer">
+  Generated on Thu Feb 28 01:49:08 2019 by
+  <a href="http://yardoc.org" title="Yay! A Ruby Documentation Tool" target="_parent">yard</a>
+  0.9.18 (ruby-2.6.1).
+</div>
+
+    </div>
+  </body>
 </html>