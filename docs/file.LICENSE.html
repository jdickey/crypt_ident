--- conflicted
+++ resolved
@@ -1,74 +1,70 @@
-<!DOCTYPE html>
-<html>
-  <head>
-    <meta charset="UTF-8">
-<meta name="viewport" content="width=device-width, initial-scale=1.0">
-<title>
-  File: LICENSE
-  
-    &mdash; crypt_ident Module Documentation
-  
-</title>
-
-  <link rel="stylesheet" href="css/style.css" type="text/css" charset="utf-8" />
-
-  <link rel="stylesheet" href="css/common.css" type="text/css" charset="utf-8" />
-
-<script type="text/javascript" charset="utf-8">
-  pathId = "LICENSE";
-  relpath = '';
-</script>
-
-
-  <script type="text/javascript" charset="utf-8" src="js/jquery.js"></script>
-
-  <script type="text/javascript" charset="utf-8" src="js/app.js"></script>
-
-
-  </head>
-  <body>
-    <div class="nav_wrap">
-      <iframe id="nav" src="file_list.html?1"></iframe>
-      <div id="resizer"></div>
-    </div>
-
-    <div id="main" tabindex="-1">
-      <div id="header">
-        <div id="menu">
-  
-    <a href="_index.html">Index</a> &raquo; 
-    <span class="title">File: LICENSE</span>
-  
-</div>
-
-        <div id="search">
-  
-    <a class="full_list_link" id="class_list_link"
-        href="class_list.html">
-
-        <svg width="24" height="24">
-          <rect x="0" y="4" width="24" height="4" rx="1" ry="1"></rect>
-          <rect x="0" y="12" width="24" height="4" rx="1" ry="1"></rect>
-          <rect x="0" y="20" width="24" height="4" rx="1" ry="1"></rect>
-        </svg>
-    </a>
-  
-</div>
-        <div class="clear"></div>
-      </div>
-
-      <div id="content"><div id='filecontents'>The MIT License (MIT)<br/><br/>Copyright (c) 2018 Jeff Dickey<br/><br/>Permission is hereby granted, free of charge, to any person obtaining a copy<br/>of this software and associated documentation files (the &quot;Software&quot;), to deal<br/>in the Software without restriction, including without limitation the rights<br/>to use, copy, modify, merge, publish, distribute, sublicense, and/or sell<br/>copies of the Software, and to permit persons to whom the Software is<br/>furnished to do so, subject to the following conditions:<br/><br/>The above copyright notice and this permission notice shall be included in<br/>all copies or substantial portions of the Software.<br/><br/>THE SOFTWARE IS PROVIDED &quot;AS IS&quot;, WITHOUT WARRANTY OF ANY KIND, EXPRESS OR<br/>IMPLIED, INCLUDING BUT NOT LIMITED TO THE WARRANTIES OF MERCHANTABILITY,<br/>FITNESS FOR A PARTICULAR PURPOSE AND NONINFRINGEMENT. IN NO EVENT SHALL THE<br/>AUTHORS OR COPYRIGHT HOLDERS BE LIABLE FOR ANY CLAIM, DAMAGES OR OTHER<br/>LIABILITY, WHETHER IN AN ACTION OF CONTRACT, TORT OR OTHERWISE, ARISING FROM,<br/>OUT OF OR IN CONNECTION WITH THE SOFTWARE OR THE USE OR OTHER DEALINGS IN<br/>THE SOFTWARE.</div></div>
-
-      <div id="footer">
-<<<<<<< HEAD
-  Generated on Thu Feb 28 00:27:40 2019 by
-=======
-  Generated on Thu Feb 28 00:48:57 2019 by
->>>>>>> 5e6a09ed
-  <a href="http://yardoc.org" title="Yay! A Ruby Documentation Tool" target="_parent">yard</a>
-  0.9.18 (ruby-2.6.1).
-</div>
-
-    </div>
-  </body>
+<!DOCTYPE html>
+<html>
+  <head>
+    <meta charset="UTF-8">
+<meta name="viewport" content="width=device-width, initial-scale=1.0">
+<title>
+  File: LICENSE
+  
+    &mdash; crypt_ident Module Documentation
+  
+</title>
+
+  <link rel="stylesheet" href="css/style.css" type="text/css" charset="utf-8" />
+
+  <link rel="stylesheet" href="css/common.css" type="text/css" charset="utf-8" />
+
+<script type="text/javascript" charset="utf-8">
+  pathId = "LICENSE";
+  relpath = '';
+</script>
+
+
+  <script type="text/javascript" charset="utf-8" src="js/jquery.js"></script>
+
+  <script type="text/javascript" charset="utf-8" src="js/app.js"></script>
+
+
+  </head>
+  <body>
+    <div class="nav_wrap">
+      <iframe id="nav" src="file_list.html?1"></iframe>
+      <div id="resizer"></div>
+    </div>
+
+    <div id="main" tabindex="-1">
+      <div id="header">
+        <div id="menu">
+  
+    <a href="_index.html">Index</a> &raquo; 
+    <span class="title">File: LICENSE</span>
+  
+</div>
+
+        <div id="search">
+  
+    <a class="full_list_link" id="class_list_link"
+        href="class_list.html">
+
+        <svg width="24" height="24">
+          <rect x="0" y="4" width="24" height="4" rx="1" ry="1"></rect>
+          <rect x="0" y="12" width="24" height="4" rx="1" ry="1"></rect>
+          <rect x="0" y="20" width="24" height="4" rx="1" ry="1"></rect>
+        </svg>
+    </a>
+  
+</div>
+        <div class="clear"></div>
+      </div>
+
+      <div id="content"><div id='filecontents'>The MIT License (MIT)<br/><br/>Copyright (c) 2018 Jeff Dickey<br/><br/>Permission is hereby granted, free of charge, to any person obtaining a copy<br/>of this software and associated documentation files (the &quot;Software&quot;), to deal<br/>in the Software without restriction, including without limitation the rights<br/>to use, copy, modify, merge, publish, distribute, sublicense, and/or sell<br/>copies of the Software, and to permit persons to whom the Software is<br/>furnished to do so, subject to the following conditions:<br/><br/>The above copyright notice and this permission notice shall be included in<br/>all copies or substantial portions of the Software.<br/><br/>THE SOFTWARE IS PROVIDED &quot;AS IS&quot;, WITHOUT WARRANTY OF ANY KIND, EXPRESS OR<br/>IMPLIED, INCLUDING BUT NOT LIMITED TO THE WARRANTIES OF MERCHANTABILITY,<br/>FITNESS FOR A PARTICULAR PURPOSE AND NONINFRINGEMENT. IN NO EVENT SHALL THE<br/>AUTHORS OR COPYRIGHT HOLDERS BE LIABLE FOR ANY CLAIM, DAMAGES OR OTHER<br/>LIABILITY, WHETHER IN AN ACTION OF CONTRACT, TORT OR OTHERWISE, ARISING FROM,<br/>OUT OF OR IN CONNECTION WITH THE SOFTWARE OR THE USE OR OTHER DEALINGS IN<br/>THE SOFTWARE.</div></div>
+
+      <div id="footer">
+  Generated on Thu Feb 28 01:49:08 2019 by
+  <a href="http://yardoc.org" title="Yay! A Ruby Documentation Tool" target="_parent">yard</a>
+  0.9.18 (ruby-2.6.1).
+</div>
+
+    </div>
+  </body>
 </html>